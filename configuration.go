--- conflicted
+++ resolved
@@ -13,11 +13,7 @@
 // Plugin is a func that can mutate the given *via.V app runtime. It is useful to integrate popular JS/CSS UI libraries or tools.
 type Plugin func(v *V)
 
-<<<<<<< HEAD
 // Options defines configuration options for the via application
-=======
-// Config defines configuration options for the via application.
->>>>>>> 76709267
 type Options struct {
 	// The development mode flag. If true, enables server and browser auto-reload on `.go` file changes.
 	DevMode bool
